from abc import ABC, abstractmethod
import os

import numpy as np

from . import utils


class Callback(ABC):
    def __init__(self, **kwargs):
        pass

    def on_epoch_start(self, *args, **kwargs):
        pass

    def on_epoch_end(self, *args, **kwargs):
        pass

    def on_iteration_end(self, *args, **kwargs):
        pass

    @abstractmethod
    def call(self, *args, **kwargs):
        raise NotImplementedError("Function call is not implemented")


class SaveBestWithMetric(Callback):
    def __init__(self, metric, partition='val', direction='max', **kwargs):
        assert direction in ['min', 'max']
        super(SaveBestWithMetric, self).__init__(**kwargs)
        self.metric = metric
        self.partition = partition
        self.direction = direction

        if self.direction == 'max':
            self._best_result_so_far = -np.inf
        else:
            self._best_result_so_far = +np.inf

    def call(self, epoch, model, optimizer, scheduler, log_dir, **kwargs):
        result = self.metric.value(partition=self.partition, epoch=epoch)
        if result is None:
            raise ValueError(f"Metric {self.metric.name} returned none for partition "
                             f"{self.partition} at epoch {epoch}")

        update = (self.direction == 'max' and result > self._best_result_so_far) or \
                 (self.direction == 'min' and result < self._best_result_so_far)

        if update:
            self._best_result_so_far = result
            print(f"This is the best {self.partition} result w.r.t. {self.metric.name} so far. Saving the model ...")
            utils.save(model=model, optimizer=optimizer, scheduler=scheduler,
                       path=os.path.join(log_dir, 'checkpoints', f"best_{self.partition}_{self.metric.name}.mdl"))

            # save the validation result for doing model selection later
            with open(os.path.join(log_dir, f"best_{self.partition}_{self.metric.name}.txt"), 'w') as f:
                f.write(f"{result}\n")


class EarlyStoppingWithMetric(Callback):
    def __init__(self, metric, stopping_param=50, partition='val', direction='max', **kwargs):
        assert direction in ['min', 'max']
        super(EarlyStoppingWithMetric, self).__init__(**kwargs)
        self.metric = metric
        self.stopping_param = stopping_param
        self.partition = partition
        self.direction = direction

        if self.direction == 'max':
            self._best_result_so_far = -np.inf
        else:
            self._best_result_so_far = +np.inf

        self._best_result_epoch = -1

    def call(self, epoch, **kwargs) -> bool:
        """ Checks whether the training should be finished. Returning True corresponds to finishing. """
        result = self.metric.value(partition=self.partition, epoch=epoch)
        if result is None:
            raise ValueError(f"Metric {self.metric.name} returned none for partition "
                             f"{self.partition} at epoch {epoch}")

        update = (self.direction == 'max' and result > self._best_result_so_far) or \
                 (self.direction == 'min' and result < self._best_result_so_far)

        if update:
            self._best_result_so_far = result
            self._best_result_epoch = epoch

<<<<<<< HEAD
        return epoch - self._best_result_epoch > self.stopping_param
=======
        return epoch - self._best_result_epoch > self.stopping_param


class StoppingWithOperatorApplyingOnMetric(Callback):
    def __init__(
            self,
            metric: Metric,
            metric_target_value: Number,
            partition: str,
            operator = operator.eq,
            **kwargs
    ):
        super(StoppingWithOperatorApplyingOnMetric, self).__init__(**kwargs)
        self.metric = metric
        self.metric_target_value = metric_target_value
        self.partition = partition
        self.operator = operator

    def call(self, epoch, **kwargs) -> bool:
        metric_curr_value = self.metric.value(partition=self.partition, epoch=epoch)
        return self.operator(metric_curr_value, self.metric_target_value)
>>>>>>> d99a8a1f
<|MERGE_RESOLUTION|>--- conflicted
+++ resolved
@@ -87,11 +87,7 @@
             self._best_result_so_far = result
             self._best_result_epoch = epoch
 
-<<<<<<< HEAD
         return epoch - self._best_result_epoch > self.stopping_param
-=======
-        return epoch - self._best_result_epoch > self.stopping_param
-
 
 class StoppingWithOperatorApplyingOnMetric(Callback):
     def __init__(
@@ -110,5 +106,4 @@
 
     def call(self, epoch, **kwargs) -> bool:
         metric_curr_value = self.metric.value(partition=self.partition, epoch=epoch)
-        return self.operator(metric_curr_value, self.metric_target_value)
->>>>>>> d99a8a1f
+        return self.operator(metric_curr_value, self.metric_target_value)